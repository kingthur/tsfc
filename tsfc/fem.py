from __future__ import absolute_import, print_function, division
from six.moves import map, range

import collections
import itertools

import numpy
from singledispatch import singledispatch

from ufl.corealg.map_dag import map_expr_dag, map_expr_dags
from ufl.corealg.multifunction import MultiFunction
from ufl.classes import (Argument, Coefficient, CellVolume, FacetArea,
                         GeometricQuantity, QuadratureWeight)

import gem
from gem.utils import cached_property

<<<<<<< HEAD
from finat.quadrature import QuadratureRule, CollapsedGaussJacobiQuadrature

from tsfc.constants import PRECISION
from tsfc.fiatinterface import create_quadrature
from tsfc.finatinterface import create_element, as_fiat_cell
from tsfc.modified_terminals import analyse_modified_terminal
from tsfc import ufl2gem
from tsfc import geometric
from tsfc.ufl_utils import ModifiedTerminalMixin, PickRestriction, simplify_abs


# FFC uses one less digits for rounding than for printing
epsilon = eval("1e-%d" % (PRECISION - 1))


# FIXME: copy-paste from PyOP2
class cached_property(object):
    """A read-only @property that is only evaluated once. The value is cached
    on the object itself rather than the function or class; this should prevent
    memory leakage."""
    def __init__(self, fget, doc=None):
        self.fget = fget
        self.__doc__ = doc or fget.__doc__
        self.__name__ = fget.__name__
        self.__module__ = fget.__module__

    def __get__(self, obj, cls):
        if obj is None:
            return self
        obj.__dict__[self.__name__] = result = self.fget(obj)
        return result


class Parameters(object):
    keywords = ('cell',
=======
from tsfc import compat, ufl2gem, geometric
from tsfc.fiatinterface import create_element, create_quadrature, as_fiat_cell
from tsfc.kernel_interface import ProxyKernelInterface
from tsfc.modified_terminals import analyse_modified_terminal
from tsfc.parameters import PARAMETERS
from tsfc.ufl_utils import (CollectModifiedTerminals,
                            ModifiedTerminalMixin, PickRestriction,
                            spanning_degree, simplify_abs)


def _tabulate(ufl_element, order, points):
    """Ask FIAT to tabulate ``points`` up to order ``order``, then
    rearranges the result into a series of ``(c, D, table)`` tuples,
    where:

    c: component index (for vector-valued and tensor-valued elements)
    D: derivative tuple (e.g. (1, 2) means d/dx d^2/dy^2)
    table: tabulation matrix for the given component and derivative.
           shape: len(points) x space_dimension

    :arg ufl_element: element to tabulate
    :arg order: FIAT gives all derivatives up to this order
    :arg points: points to tabulate the element on
    """
    element = create_element(ufl_element)
    phi = element.space_dimension()
    C = ufl_element.reference_value_size()
    q = len(points)
    for D, fiat_table in iteritems(element.tabulate(order, points)):
        reordered_table = fiat_table.reshape(phi, C, q).transpose(1, 2, 0)  # (C, q, phi)
        for c, table in enumerate(reordered_table):
            yield c, D, table


def tabulate(ufl_element, order, points, epsilon):
    """Same as the above, but also applies FFC rounding with
    threshold epsilon and recognises cellwise constantness.
    Cellwise constantness is determined symbolically, but we
    also check the numerics to be safe."""
    for c, D, table in _tabulate(ufl_element, order, points):
        # Copied from FFC (ffc/quadrature/quadratureutils.py)
        table[abs(table) < epsilon] = 0
        table[abs(table - 1.0) < epsilon] = 1.0
        table[abs(table + 1.0) < epsilon] = -1.0
        table[abs(table - 0.5) < epsilon] = 0.5
        table[abs(table + 0.5) < epsilon] = -0.5

        if spanning_degree(ufl_element) <= sum(D):
            assert compat.allclose(table, table.mean(axis=0, keepdims=True), equal_nan=True)
            table = table[0]

        yield c, D, table


def make_tabulator(points, epsilon):
    """Creates a tabulator for an array of points with rounding
    parameter epsilon."""
    return lambda elem, order: tabulate(elem, order, points, epsilon)


class TabulationManager(object):
    """Manages the generation of tabulation matrices for the different
    integral types."""

    def __init__(self, entity_points, epsilon):
        """Constructs a TabulationManager.

        :arg entity_points: An array of points in cell coordinates for
                            each integration entity, i.e. an iterable
                            of arrays of points.
        :arg epsilon: precision for rounding FE tables to 0, +-1/2, +-1
        """
        epsilons = itertools.repeat(epsilon, len(entity_points))
        self.tabulators = list(map(make_tabulator, entity_points, epsilons))
        self.tables = {}

    def tabulate(self, ufl_element, max_deriv):
        """Prepare the tabulations of a finite element up to a given
        derivative order.

        :arg ufl_element: UFL element to tabulate
        :arg max_deriv: tabulate derivatives up this order
        """
        store = collections.defaultdict(list)
        for tabulator in self.tabulators:
            for c, D, table in tabulator(ufl_element, max_deriv):
                store[(ufl_element, c, D)].append(table)

        for key, tables in iteritems(store):
            table = numpy.array(tables)
            if len(table.shape) == 2:
                # Cellwise constant; must not depend on the facet
                assert compat.allclose(table, table.mean(axis=0, keepdims=True), equal_nan=True)
                table = table[0]
            self.tables[key] = table

    def __getitem__(self, key):
        return self.tables[key]


class Context(ProxyKernelInterface):
    keywords = ('ufl_cell',
>>>>>>> 623c2066
                'fiat_cell',
                'integration_dim',
                'entity_ids',
                'quadrature_degree',
                'quadrature_rule',
                'points',
                'weights',
                'precision',
                'point_index',
                'argument_indices',
                'cellvolume',
                'facetarea',
                'index_cache')

    def __init__(self, interface, **kwargs):
        ProxyKernelInterface.__init__(self, interface)

        invalid_keywords = set(kwargs.keys()) - set(Context.keywords)
        if invalid_keywords:
            raise ValueError("unexpected keyword argument '{0}'".format(invalid_keywords.pop()))
        self.__dict__.update(kwargs)

    @cached_property
    def fiat_cell(self):
        return as_fiat_cell(self.ufl_cell)

    @cached_property
    def integration_dim(self):
        return self.fiat_cell.get_dimension()

    entity_ids = [0]

    @cached_property
    def quadrature_rule(self):
        integration_cell = self.fiat_cell.construct_subelement(self.integration_dim)
        quad_rule = create_quadrature(integration_cell, self.quadrature_degree)
        quad_rule = QuadratureRule(integration_cell, quad_rule.get_points(), quad_rule.get_weights())
        quad_rule.__class__ = CollapsedGaussJacobiQuadrature
        return quad_rule

    @cached_property
    def points(self):
        return self.quadrature_rule.points

    @cached_property
    def weights(self):
        return self.quadrature_rule.weights

    precision = PARAMETERS["precision"]

    @cached_property
    def epsilon(self):
        # Rounding tolerance mimicking FFC
        return 10.0 * eval("1e-%d" % self.precision)

    @cached_property
    def entity_points(self):
        """An array of points in cell coordinates for each entity,
        i.e. a list of arrays of points."""
        result = []
        for entity_id in self.entity_ids:
            t = self.fiat_cell.get_entity_transform(self.integration_dim, entity_id)
            result.append(numpy.asarray(list(map(t, self.points))))
        return result

    def _selector(self, callback, opts, restriction):
        """Helper function for selecting code for the correct entity
        at run-time."""
        if len(opts) == 1:
            return callback(opts[0])
        else:
            f = self.facet_number(restriction)
            return gem.select_expression(list(map(callback, opts)), f)

    def entity_selector(self, callback, restriction):
        """Selects code for the correct entity at run-time.  Callback
        generates code for a specified entity.

        This function passes ``callback`` the entity number.

        :arg callback: A function to be called with an entity number
                       that generates code for that entity.
        :arg restriction: Restriction of the modified terminal, used
                          for entity selection.
        """
        return self._selector(callback, self.entity_ids, restriction)

    def index_selector(self, callback, restriction):
        """Selects code for the correct entity at run-time.  Callback
        generates code for a specified entity.

        This function passes ``callback`` an index of the entity
        numbers array.

        :arg callback: A function to be called with an entity index
                       that generates code for that entity.
        :arg restriction: Restriction of the modified terminal, used
                          for entity selection.
        """
        return self._selector(callback, list(range(len(self.entity_ids))), restriction)

    argument_indices = ()

    @cached_property
    def index_cache(self):
        return collections.defaultdict(gem.Index)


class Translator(MultiFunction, ModifiedTerminalMixin, ufl2gem.Mixin):
    """Contains all the context necessary to translate UFL into GEM."""

<<<<<<< HEAD
    def __init__(self, parameters):
        MultiFunction.__init__(self)
        ufl2gem.Mixin.__init__(self)

        self.parameters = parameters
=======
    def __init__(self, tabulation_manager, context):
        MultiFunction.__init__(self)
        ufl2gem.Mixin.__init__(self)

        context.tabulation_manager = tabulation_manager
        self.context = context
>>>>>>> 623c2066

    def modified_terminal(self, o):
        """Overrides the modified terminal handler from
        :class:`ModifiedTerminalMixin`."""
        mt = analyse_modified_terminal(o)
        return translate(mt.terminal, mt, self.context)


@singledispatch
def translate(terminal, mt, ctx):
    """Translates modified terminals into GEM.

    :arg terminal: terminal, for dispatching
    :arg mt: analysed modified terminal
    :arg ctx: translator context
    :returns: GEM translation of the modified terminal
    """
    raise AssertionError("Cannot handle terminal type: %s" % type(terminal))


@translate.register(QuadratureWeight)
def translate_quadratureweight(terminal, mt, ctx):
    return gem.Indexed(gem.Literal(ctx.weights), (ctx.point_index,))


@translate.register(GeometricQuantity)
def translate_geometricquantity(terminal, mt, ctx):
    return geometric.translate(terminal, mt, ctx)


@translate.register(CellVolume)
def translate_cellvolume(terminal, mt, ctx):
    return ctx.cellvolume(mt.restriction)


@translate.register(FacetArea)
def translate_facetarea(terminal, mt, ctx):
    return ctx.facetarea()


@translate.register(Argument)
<<<<<<< HEAD
def translate_argument(terminal, mt, params):
    element = create_element(terminal.ufl_element())

    def callback(entity_index):
        quad_rule = QuadratureRule(params.fiat_cell, params.entity_points[entity_index], params.weights)
        quad_rule.__class__ = CollapsedGaussJacobiQuadrature
        return element.basis_evaluation(quad_rule, derivative=mt.local_derivatives)
    M = params.index_selector(callback, mt.restriction)
    vi = tuple(gem.Index(extent=d) for d in mt.expr.ufl_shape)
    argument_index = params.argument_indices[terminal.number()]
    result = gem.Indexed(M, (params.point_index,) + argument_index + vi)
    if vi:
        return gem.ComponentTensor(result, vi)
    else:
        return result
=======
def translate_argument(terminal, mt, ctx):
    argument_index = ctx.argument_indices[terminal.number()]

    def callback(key):
        table = ctx.tabulation_manager[key]
        if len(table.shape) == 1:
            # Cellwise constant
            row = gem.Literal(table)
        else:
            table = ctx.index_selector(lambda i: gem.Literal(table[i]), mt.restriction)
            row = gem.partial_indexed(table, (ctx.point_index,))
        return gem.Indexed(row, (argument_index,))

    return iterate_shape(mt, callback)
>>>>>>> 623c2066


@translate.register(Coefficient)
def translate_coefficient(terminal, mt, ctx):
    vec = ctx.coefficient(terminal, mt.restriction)

    if terminal.ufl_element().family() == 'Real':
        assert mt.local_derivatives == 0
        return vec

<<<<<<< HEAD
    element = create_element(terminal.ufl_element())

    def callback(entity_index):
        quad_rule = QuadratureRule(params.fiat_cell, params.entity_points[entity_index], params.weights)
        quad_rule.__class__ = CollapsedGaussJacobiQuadrature
        return element.basis_evaluation(quad_rule, derivative=mt.local_derivatives)
    M = params.index_selector(callback, mt.restriction)

    alpha = element.get_indices()
    vi = tuple(gem.Index(extent=d) for d in mt.expr.ufl_shape)
    result = gem.Product(gem.Indexed(M, (params.point_index,) + alpha + vi),
                         gem.Indexed(vec, alpha))
    for i in alpha:
        result = gem.IndexSum(result, i)
    if vi:
        return gem.ComponentTensor(result, vi)
    else:
        return result
=======
    def callback(key):
        table = ctx.tabulation_manager[key]
        if len(table.shape) == 1:
            # Cellwise constant
            row = gem.Literal(table)
            if numpy.count_nonzero(table) <= 2:
                assert row.shape == vec.shape
                return reduce(gem.Sum,
                              [gem.Product(gem.Indexed(row, (i,)), gem.Indexed(vec, (i,)))
                               for i in range(row.shape[0])],
                              gem.Zero())
        else:
            table = ctx.index_selector(lambda i: gem.Literal(table[i]), mt.restriction)
            row = gem.partial_indexed(table, (ctx.point_index,))

        r = ctx.index_cache[terminal.ufl_element()]
        return gem.IndexSum(gem.Product(gem.Indexed(row, (r,)),
                                        gem.Indexed(vec, (r,))), r)

    return iterate_shape(mt, callback)
>>>>>>> 623c2066


def compile_ufl(expression, interior_facet=False, **kwargs):
    context = Context(**kwargs)

    # Abs-simplification
    expression = simplify_abs(expression)

<<<<<<< HEAD
=======
    # Collect modified terminals
    modified_terminals = []
    map_expr_dag(CollectModifiedTerminals(modified_terminals), expression)

    # Collect maximal derivatives that needs tabulation
    max_derivs = collections.defaultdict(int)

    for mt in map(analyse_modified_terminal, modified_terminals):
        if isinstance(mt.terminal, FormArgument):
            ufl_element = mt.terminal.ufl_element()
            max_derivs[ufl_element] = max(mt.local_derivatives, max_derivs[ufl_element])

    # Collect tabulations for all components and derivatives
    tabulation_manager = TabulationManager(context.entity_points, context.epsilon)
    for ufl_element, max_deriv in max_derivs.items():
        if ufl_element.family() != 'Real':
            tabulation_manager.tabulate(ufl_element, max_deriv)

>>>>>>> 623c2066
    if interior_facet:
        expressions = []
        for rs in itertools.product(("+", "-"), repeat=len(context.argument_indices)):
            expressions.append(map_expr_dag(PickRestriction(*rs), expression))
    else:
        expressions = [expression]

    # Translate UFL to GEM, lowering finite element specific nodes
<<<<<<< HEAD
    translator = Translator(params)
=======
    translator = Translator(tabulation_manager, context)
>>>>>>> 623c2066
    return map_expr_dags(translator, expressions)<|MERGE_RESOLUTION|>--- conflicted
+++ resolved
@@ -15,146 +15,19 @@
 import gem
 from gem.utils import cached_property
 
-<<<<<<< HEAD
 from finat.quadrature import QuadratureRule, CollapsedGaussJacobiQuadrature
 
-from tsfc.constants import PRECISION
+from tsfc import ufl2gem, geometric
 from tsfc.fiatinterface import create_quadrature
 from tsfc.finatinterface import create_element, as_fiat_cell
-from tsfc.modified_terminals import analyse_modified_terminal
-from tsfc import ufl2gem
-from tsfc import geometric
-from tsfc.ufl_utils import ModifiedTerminalMixin, PickRestriction, simplify_abs
-
-
-# FFC uses one less digits for rounding than for printing
-epsilon = eval("1e-%d" % (PRECISION - 1))
-
-
-# FIXME: copy-paste from PyOP2
-class cached_property(object):
-    """A read-only @property that is only evaluated once. The value is cached
-    on the object itself rather than the function or class; this should prevent
-    memory leakage."""
-    def __init__(self, fget, doc=None):
-        self.fget = fget
-        self.__doc__ = doc or fget.__doc__
-        self.__name__ = fget.__name__
-        self.__module__ = fget.__module__
-
-    def __get__(self, obj, cls):
-        if obj is None:
-            return self
-        obj.__dict__[self.__name__] = result = self.fget(obj)
-        return result
-
-
-class Parameters(object):
-    keywords = ('cell',
-=======
-from tsfc import compat, ufl2gem, geometric
-from tsfc.fiatinterface import create_element, create_quadrature, as_fiat_cell
 from tsfc.kernel_interface import ProxyKernelInterface
 from tsfc.modified_terminals import analyse_modified_terminal
 from tsfc.parameters import PARAMETERS
-from tsfc.ufl_utils import (CollectModifiedTerminals,
-                            ModifiedTerminalMixin, PickRestriction,
-                            spanning_degree, simplify_abs)
-
-
-def _tabulate(ufl_element, order, points):
-    """Ask FIAT to tabulate ``points`` up to order ``order``, then
-    rearranges the result into a series of ``(c, D, table)`` tuples,
-    where:
-
-    c: component index (for vector-valued and tensor-valued elements)
-    D: derivative tuple (e.g. (1, 2) means d/dx d^2/dy^2)
-    table: tabulation matrix for the given component and derivative.
-           shape: len(points) x space_dimension
-
-    :arg ufl_element: element to tabulate
-    :arg order: FIAT gives all derivatives up to this order
-    :arg points: points to tabulate the element on
-    """
-    element = create_element(ufl_element)
-    phi = element.space_dimension()
-    C = ufl_element.reference_value_size()
-    q = len(points)
-    for D, fiat_table in iteritems(element.tabulate(order, points)):
-        reordered_table = fiat_table.reshape(phi, C, q).transpose(1, 2, 0)  # (C, q, phi)
-        for c, table in enumerate(reordered_table):
-            yield c, D, table
-
-
-def tabulate(ufl_element, order, points, epsilon):
-    """Same as the above, but also applies FFC rounding with
-    threshold epsilon and recognises cellwise constantness.
-    Cellwise constantness is determined symbolically, but we
-    also check the numerics to be safe."""
-    for c, D, table in _tabulate(ufl_element, order, points):
-        # Copied from FFC (ffc/quadrature/quadratureutils.py)
-        table[abs(table) < epsilon] = 0
-        table[abs(table - 1.0) < epsilon] = 1.0
-        table[abs(table + 1.0) < epsilon] = -1.0
-        table[abs(table - 0.5) < epsilon] = 0.5
-        table[abs(table + 0.5) < epsilon] = -0.5
-
-        if spanning_degree(ufl_element) <= sum(D):
-            assert compat.allclose(table, table.mean(axis=0, keepdims=True), equal_nan=True)
-            table = table[0]
-
-        yield c, D, table
-
-
-def make_tabulator(points, epsilon):
-    """Creates a tabulator for an array of points with rounding
-    parameter epsilon."""
-    return lambda elem, order: tabulate(elem, order, points, epsilon)
-
-
-class TabulationManager(object):
-    """Manages the generation of tabulation matrices for the different
-    integral types."""
-
-    def __init__(self, entity_points, epsilon):
-        """Constructs a TabulationManager.
-
-        :arg entity_points: An array of points in cell coordinates for
-                            each integration entity, i.e. an iterable
-                            of arrays of points.
-        :arg epsilon: precision for rounding FE tables to 0, +-1/2, +-1
-        """
-        epsilons = itertools.repeat(epsilon, len(entity_points))
-        self.tabulators = list(map(make_tabulator, entity_points, epsilons))
-        self.tables = {}
-
-    def tabulate(self, ufl_element, max_deriv):
-        """Prepare the tabulations of a finite element up to a given
-        derivative order.
-
-        :arg ufl_element: UFL element to tabulate
-        :arg max_deriv: tabulate derivatives up this order
-        """
-        store = collections.defaultdict(list)
-        for tabulator in self.tabulators:
-            for c, D, table in tabulator(ufl_element, max_deriv):
-                store[(ufl_element, c, D)].append(table)
-
-        for key, tables in iteritems(store):
-            table = numpy.array(tables)
-            if len(table.shape) == 2:
-                # Cellwise constant; must not depend on the facet
-                assert compat.allclose(table, table.mean(axis=0, keepdims=True), equal_nan=True)
-                table = table[0]
-            self.tables[key] = table
-
-    def __getitem__(self, key):
-        return self.tables[key]
+from tsfc.ufl_utils import ModifiedTerminalMixin, PickRestriction, simplify_abs
 
 
 class Context(ProxyKernelInterface):
     keywords = ('ufl_cell',
->>>>>>> 623c2066
                 'fiat_cell',
                 'integration_dim',
                 'entity_ids',
@@ -266,20 +139,11 @@
 class Translator(MultiFunction, ModifiedTerminalMixin, ufl2gem.Mixin):
     """Contains all the context necessary to translate UFL into GEM."""
 
-<<<<<<< HEAD
-    def __init__(self, parameters):
+    def __init__(self, context):
         MultiFunction.__init__(self)
         ufl2gem.Mixin.__init__(self)
 
-        self.parameters = parameters
-=======
-    def __init__(self, tabulation_manager, context):
-        MultiFunction.__init__(self)
-        ufl2gem.Mixin.__init__(self)
-
-        context.tabulation_manager = tabulation_manager
         self.context = context
->>>>>>> 623c2066
 
     def modified_terminal(self, o):
         """Overrides the modified terminal handler from
@@ -321,38 +185,21 @@
 
 
 @translate.register(Argument)
-<<<<<<< HEAD
-def translate_argument(terminal, mt, params):
+def translate_argument(terminal, mt, ctx):
     element = create_element(terminal.ufl_element())
 
     def callback(entity_index):
-        quad_rule = QuadratureRule(params.fiat_cell, params.entity_points[entity_index], params.weights)
+        quad_rule = QuadratureRule(ctx.fiat_cell, ctx.entity_points[entity_index], ctx.weights)
         quad_rule.__class__ = CollapsedGaussJacobiQuadrature
         return element.basis_evaluation(quad_rule, derivative=mt.local_derivatives)
-    M = params.index_selector(callback, mt.restriction)
+    M = ctx.index_selector(callback, mt.restriction)
     vi = tuple(gem.Index(extent=d) for d in mt.expr.ufl_shape)
-    argument_index = params.argument_indices[terminal.number()]
-    result = gem.Indexed(M, (params.point_index,) + argument_index + vi)
+    argument_index = ctx.argument_indices[terminal.number()]
+    result = gem.Indexed(M, (ctx.point_index,) + argument_index + vi)
     if vi:
         return gem.ComponentTensor(result, vi)
     else:
         return result
-=======
-def translate_argument(terminal, mt, ctx):
-    argument_index = ctx.argument_indices[terminal.number()]
-
-    def callback(key):
-        table = ctx.tabulation_manager[key]
-        if len(table.shape) == 1:
-            # Cellwise constant
-            row = gem.Literal(table)
-        else:
-            table = ctx.index_selector(lambda i: gem.Literal(table[i]), mt.restriction)
-            row = gem.partial_indexed(table, (ctx.point_index,))
-        return gem.Indexed(row, (argument_index,))
-
-    return iterate_shape(mt, callback)
->>>>>>> 623c2066
 
 
 @translate.register(Coefficient)
@@ -363,18 +210,17 @@
         assert mt.local_derivatives == 0
         return vec
 
-<<<<<<< HEAD
     element = create_element(terminal.ufl_element())
 
     def callback(entity_index):
-        quad_rule = QuadratureRule(params.fiat_cell, params.entity_points[entity_index], params.weights)
+        quad_rule = QuadratureRule(ctx.fiat_cell, ctx.entity_points[entity_index], ctx.weights)
         quad_rule.__class__ = CollapsedGaussJacobiQuadrature
         return element.basis_evaluation(quad_rule, derivative=mt.local_derivatives)
-    M = params.index_selector(callback, mt.restriction)
+    M = ctx.index_selector(callback, mt.restriction)
 
     alpha = element.get_indices()
     vi = tuple(gem.Index(extent=d) for d in mt.expr.ufl_shape)
-    result = gem.Product(gem.Indexed(M, (params.point_index,) + alpha + vi),
+    result = gem.Product(gem.Indexed(M, (ctx.point_index,) + alpha + vi),
                          gem.Indexed(vec, alpha))
     for i in alpha:
         result = gem.IndexSum(result, i)
@@ -382,28 +228,6 @@
         return gem.ComponentTensor(result, vi)
     else:
         return result
-=======
-    def callback(key):
-        table = ctx.tabulation_manager[key]
-        if len(table.shape) == 1:
-            # Cellwise constant
-            row = gem.Literal(table)
-            if numpy.count_nonzero(table) <= 2:
-                assert row.shape == vec.shape
-                return reduce(gem.Sum,
-                              [gem.Product(gem.Indexed(row, (i,)), gem.Indexed(vec, (i,)))
-                               for i in range(row.shape[0])],
-                              gem.Zero())
-        else:
-            table = ctx.index_selector(lambda i: gem.Literal(table[i]), mt.restriction)
-            row = gem.partial_indexed(table, (ctx.point_index,))
-
-        r = ctx.index_cache[terminal.ufl_element()]
-        return gem.IndexSum(gem.Product(gem.Indexed(row, (r,)),
-                                        gem.Indexed(vec, (r,))), r)
-
-    return iterate_shape(mt, callback)
->>>>>>> 623c2066
 
 
 def compile_ufl(expression, interior_facet=False, **kwargs):
@@ -411,28 +235,6 @@
 
     # Abs-simplification
     expression = simplify_abs(expression)
-
-<<<<<<< HEAD
-=======
-    # Collect modified terminals
-    modified_terminals = []
-    map_expr_dag(CollectModifiedTerminals(modified_terminals), expression)
-
-    # Collect maximal derivatives that needs tabulation
-    max_derivs = collections.defaultdict(int)
-
-    for mt in map(analyse_modified_terminal, modified_terminals):
-        if isinstance(mt.terminal, FormArgument):
-            ufl_element = mt.terminal.ufl_element()
-            max_derivs[ufl_element] = max(mt.local_derivatives, max_derivs[ufl_element])
-
-    # Collect tabulations for all components and derivatives
-    tabulation_manager = TabulationManager(context.entity_points, context.epsilon)
-    for ufl_element, max_deriv in max_derivs.items():
-        if ufl_element.family() != 'Real':
-            tabulation_manager.tabulate(ufl_element, max_deriv)
-
->>>>>>> 623c2066
     if interior_facet:
         expressions = []
         for rs in itertools.product(("+", "-"), repeat=len(context.argument_indices)):
@@ -441,9 +243,5 @@
         expressions = [expression]
 
     # Translate UFL to GEM, lowering finite element specific nodes
-<<<<<<< HEAD
-    translator = Translator(params)
-=======
-    translator = Translator(tabulation_manager, context)
->>>>>>> 623c2066
+    translator = Translator(context)
     return map_expr_dags(translator, expressions)